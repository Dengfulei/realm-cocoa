--- conflicted
+++ resolved
@@ -3,13 +3,8 @@
 import PackageDescription
 import Foundation
 
-<<<<<<< HEAD
 let coreVersionStr = "6.0.3"
 let cocoaVersionStr = "5.0.0-beta.3"
-=======
-let coreVersionStr = "5.23.8"
-let cocoaVersionStr = "4.4.0"
->>>>>>> caa07880
 
 let coreVersionPieces = coreVersionStr.split(separator: ".")
 let coreVersionExtra = coreVersionPieces[2].split(separator: "-")
@@ -68,6 +63,7 @@
                 "Realm/ObjectStore/src/index_set.cpp",
                 "Realm/ObjectStore/src/list.cpp",
                 "Realm/ObjectStore/src/object.cpp",
+                "Realm/ObjectStore/src/object_changeset.cpp",
                 "Realm/ObjectStore/src/object_schema.cpp",
                 "Realm/ObjectStore/src/object_store.cpp",
                 "Realm/ObjectStore/src/results.cpp",
