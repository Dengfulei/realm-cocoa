--- conflicted
+++ resolved
@@ -141,11 +141,7 @@
 // only because of limitations in Swift 3.1's compiler.
 /// :nodoc:
 public protocol RealmCollectionBase: RandomAccessCollection, LazyCollectionProtocol, CustomStringConvertible, ThreadConfined where Element: RealmCollectionValue {
-<<<<<<< HEAD
-    associatedtype ElementType: RealmCollectionValue
-=======
     typealias ElementType = Element
->>>>>>> d4124a58
 }
 #else
 /// :nodoc:
@@ -380,12 +376,6 @@
 
     /// :nodoc:
     func _observe(_ block: @escaping (RealmCollectionChange<AnyRealmCollection<ElementType>>) -> Void) -> NotificationToken
-
-#if swift(>=3.2)
-    // Work around Swift type inference deficiencies.
-    /// :nodoc:
-    subscript(_ index: Int) -> ElementType { get }
-#endif
 }
 
 private class _AnyRealmCollectionBase<T: RealmCollectionValue>: AssistedObjectiveCBridgeable {
@@ -488,7 +478,7 @@
 
     override subscript(position: Int) -> C.ElementType {
         #if swift(>=3.2)
-            return base[position]
+            return base[position as! C.Index]
         #else
             return base[position as! C.Index] as! C.ElementType
         #endif
