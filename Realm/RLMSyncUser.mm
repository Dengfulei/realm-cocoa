--- conflicted
+++ resolved
@@ -20,7 +20,6 @@
 
 #import "RLMAuthResponseModel.h"
 #import "RLMNetworkClient.h"
-<<<<<<< HEAD
 #import "RLMRealmConfiguration+Sync.h"
 #import "RLMRealmConfiguration_Private.hpp"
 #import "RLMSyncConfiguration_Private.hpp"
@@ -29,11 +28,6 @@
 #import "RLMSyncPermissionChange.h"
 #import "RLMSyncSession_Private.h"
 #import "RLMSyncSessionHandle.hpp"
-=======
-#import "RLMSyncManager_Private.h"
-#import "RLMSyncSession_Private.hpp"
-#import "RLMSyncSessionRefreshHandle.hpp"
->>>>>>> 9bbd27e7
 #import "RLMTokenModels.h"
 #import "RLMUtil.hpp"
 
@@ -136,13 +130,6 @@
 }
 
 - (NSArray<RLMSyncSession *> *)allSessions {
-<<<<<<< HEAD
-    NSMutableArray<RLMSyncSession *> *buffer = [NSMutableArray arrayWithCapacity:self.sessionsStorage.count];
-    for (NSURL *url in self.sessionsStorage.allKeys) {
-        if (RLMSyncSession *session = [self sessionForURL:url]) {
-            [buffer addObject:session];
-        }
-=======
     if (!_user) {
         return @[];
     }
@@ -150,27 +137,15 @@
     auto sessions = _user->all_sessions();
     for (auto session : sessions) {
         [buffer addObject:[[RLMSyncSession alloc] initWithSyncSession:std::move(session)]];
->>>>>>> 9bbd27e7
     }
     return [buffer copy];
 }
 
-<<<<<<< HEAD
-- (RLMRealm *)managementRealmWithError:(NSError **)error {
-    return [RLMRealm realmWithConfiguration:[RLMRealmConfiguration managementConfigurationForUser:self] error:error];
-}
-
-#pragma mark - Private API
-
-- (void)_enterErrorState {
-    self.state = RLMSyncUserStateError;
-=======
 - (NSString *)identity {
     if (!_user) {
         return nil;
     }
     return @(_user->identity().c_str());
->>>>>>> 9bbd27e7
 }
 
 - (RLMSyncUserState)state {
