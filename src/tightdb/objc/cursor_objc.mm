//
//  cursor.mm
//  TightDb

#include <tightdb/table.hpp>

#import <tightdb/objc/cursor.h>
#import <tightdb/objc/table.h>
#import <tightdb/objc/table_priv.h>

#include <tightdb/objc/util.hpp>

using namespace std;

// TODO: Concept for cursor invalidation (when table updates).

@interface TightdbCursor()
@property (nonatomic, weak) TightdbTable *table;
@property (nonatomic) NSUInteger ndx;
@end
@implementation TightdbCursor
@synthesize table = _table;
@synthesize ndx = _ndx;

-(id)initWithTable:(TightdbTable *)table ndx:(NSUInteger)ndx
{
    if (ndx >= [table rowCount])
        return nil;

    self = [super init];
    if (self) {
        _table = table;
        _ndx = ndx;
    }
    return self;
}
-(NSUInteger)TDBIndex
{
    return _ndx;
}
-(void)TDBSetNdx:(NSUInteger)ndx
{
    _ndx = ndx;
}
-(void)dealloc
{
#ifdef TIGHTDB_DEBUG
    NSLog(@"TightdbCursor dealloc");
#endif
    _table = nil;
}

<<<<<<< HEAD
-(id)objectAtIndexedSubscript:(NSUInteger)colNdx
{
    TightdbType columnType = [_table getColumnType:colNdx];
    switch (columnType) {
        case tightdb_Bool:
            return [NSNumber numberWithBool:[_table getBoolInColumn:colNdx atRow:_ndx]];
        case tightdb_Int:
            return [NSNumber numberWithLongLong:[_table getIntInColumn:colNdx atRow:_ndx]];
        case tightdb_Float:
            return [NSNumber numberWithFloat:[_table getFloatInColumn:colNdx atRow:_ndx]];
        case tightdb_Double:
            return [NSNumber numberWithLongLong:[_table getDoubleInColumn:colNdx atRow:_ndx]];
        case tightdb_String:
            return [_table getStringInColumn:colNdx atRow:_ndx];
        case tightdb_Date:
            return [NSDate dateWithTimeIntervalSince1970:[_table getDateInColumn:colNdx atRow:_ndx]];
        case tightdb_Binary:
            return [_table getBinaryInColumn:colNdx atRow:_ndx];
        case tightdb_Table:
            return [_table getTableInColumn:colNdx atRow:_ndx];
        case tightdb_Mixed:
            return [_table getMixedInColumn:colNdx atRow:_ndx];
    }
}

- (id)objectForKeyedSubscript:(id <NSCopying>)key
{
    NSUInteger colNdx = [_table getColumnIndex:(NSString*)key];
    return [self objectAtIndexedSubscript:colNdx];
}

-(void)setObject:(id)obj atIndexedSubscript:(NSUInteger)colNdx
{
    TightdbType columnType = [_table getColumnType:colNdx];

    // TODO: Verify obj type

    switch (columnType) {
        case tightdb_Bool:
            [_table setBool:[obj boolValue] inColumn:colNdx atRow:_ndx];
            break;
        case tightdb_Int:
            [_table setInt:[obj longLongValue] inColumn:colNdx atRow:_ndx];
            break;
        case tightdb_Float:
            [_table setFloat:[obj floatValue] inColumn:colNdx atRow:_ndx];
            break;
        case tightdb_Double:
            [_table setDouble:[obj doubleValue] inColumn:colNdx atRow:_ndx];
            break;
        case tightdb_String:
            if (![obj isKindOfClass:[NSString class]])
                [NSException raise:@"TypeException" format:@"Inserting non-string obj into string column"];
            [_table setString:(NSString*)obj inColumn:colNdx atRow:_ndx];
            break;
        case tightdb_Date:
            if ([obj isKindOfClass:[NSDate class]])
                [NSException raise:@"TypeException" format:@"Inserting non-date obj into date column"];
            [_table setDate:time_t([obj timeIntervalSince1970]) inColumn:colNdx atRow:_ndx];
            break;
        case tightdb_Binary:
            [_table setBinary:(TightdbBinary *)obj inColumn:colNdx atRow:_ndx];
            break;
        case tightdb_Table:
            [_table setTable:(TightdbTable *)obj inColumn:colNdx atRow:_ndx];
            break;
        case tightdb_Mixed:
            [_table setMixed:(TightdbMixed *)obj inColumn:colNdx atRow:_ndx];
            break;
    }
}

-(void)setObject:(id)obj forKeyedSubscript:(id <NSCopying>)key
{
    NSUInteger colNdx = [_table getColumnIndex:(NSString*)key];
    [self setObject:obj atIndexedSubscript:colNdx];
}

-(int64_t)getIntInColumn:(NSUInteger)colNdx
=======
-(int64_t)intInColumnWithIndex:(NSUInteger)colNdx
>>>>>>> f382ec37
{
    return [_table intInColumnWithIndex:colNdx atRowIndex:_ndx];
}

-(NSString *)stringInColumnWithIndex:(NSUInteger)colNdx
{
    return [_table stringInColumnWithIndex:colNdx atRowIndex:_ndx];
}

-(TightdbBinary *)binaryInColumnWithIndex:(NSUInteger)colNdx
{
    return [_table binaryInColumnWithIndex:colNdx atRowIndex:_ndx];
}

-(BOOL)boolInColumnWithIndex:(NSUInteger)colNdx
{
    return [_table boolInColumnWithIndex:colNdx atRowIndex:_ndx];
}

-(float)floatInColumnWithIndex:(NSUInteger)colNdx
{
    return [_table floatInColumnWithIndex:colNdx atRowIndex:_ndx];
}

-(double)doubleInColumnWithIndex:(NSUInteger)colNdx
{
    return [_table doubleInColumnWithIndex:colNdx atRowIndex:_ndx];
}

-(time_t)dateInColumnWithIndex:(NSUInteger)colNdx
{
    return [_table dateInColumnWithIndex:colNdx atRowIndex:_ndx];
}

-(TightdbTable *)tableInColumnWithIndex:(NSUInteger)colNdx
{
    return [_table tableInColumnWithIndex:colNdx atRowIndex:_ndx];
}

-(TightdbMixed *)mixedInColumnWithIndex:(NSUInteger)colNdx
{
    return [_table mixedInColumnWithIndex:colNdx atRowIndex:_ndx];
}

-(void)setInt:(int64_t)value inColumnWithIndex:(NSUInteger)colNdx
{
    [_table setInt:value inColumnWithIndex:colNdx atRowIndex:_ndx];
}

-(void)setString:(NSString *)value inColumnWithIndex:(NSUInteger)colNdx
{
    [_table setString:value inColumnWithIndex:colNdx atRowIndex:_ndx];
}

-(void)setBinary:(TightdbBinary *)value inColumnWithIndex:(NSUInteger)colNdx
{
    [_table setBinary:value inColumnWithIndex:colNdx atRowIndex:_ndx];
}

-(void)setBool:(BOOL)value inColumnWithIndex:(NSUInteger)colNdx
{
    [_table setBool:value inColumnWithIndex:colNdx atRowIndex:_ndx];
}

-(void)setFloat:(float)value inColumnWithIndex:(NSUInteger)colNdx
{
    [_table setFloat:value inColumnWithIndex:colNdx atRowIndex:_ndx];
}

-(void)setDouble:(double)value inColumnWithIndex:(NSUInteger)colNdx
{
    [_table setDouble:value inColumnWithIndex:colNdx atRowIndex:_ndx];
}

-(void)setDate:(time_t)value inColumnWithIndex:(NSUInteger)colNdx
{
    [_table setDate:value inColumnWithIndex:colNdx atRowIndex:_ndx];
}

-(void)setTable:(TightdbTable *)value inColumnWithIndex:(NSUInteger)colNdx
{
    [_table setTable:value inColumnWithIndex:colNdx atRowIndex:_ndx];
}

-(void)setMixed:(TightdbMixed *)value inColumnWithIndex:(NSUInteger)colNdx
{
    [_table setMixed:value inColumnWithIndex:colNdx atRowIndex:_ndx];
}

@end


@implementation TightdbAccessor
{
    __weak TightdbCursor *_cursor;
    size_t _columnId;
}

-(id)initWithCursor:(TightdbCursor *)cursor columnId:(NSUInteger)columnId
{
    self = [super init];
    if (self) {
        _cursor = cursor;
        _columnId = columnId;
    }
    return self;
}

-(BOOL)getBool
{
    return [_cursor.table boolInColumnWithIndex:_columnId atRowIndex:_cursor.ndx];
}

-(void)setBool:(BOOL)value
{
    [_cursor.table setBool:value inColumnWithIndex:_columnId atRowIndex:_cursor.ndx];
}

-(int64_t)getInt
{
    return [_cursor.table intInColumnWithIndex:_columnId atRowIndex:_cursor.ndx];
}

-(void)setInt:(int64_t)value
{
    [_cursor.table setInt:value inColumnWithIndex:_columnId atRowIndex:_cursor.ndx];
}

-(float)getFloat
{
    return [_cursor.table floatInColumnWithIndex:_columnId atRowIndex:_cursor.ndx];
}

-(void)setFloat:(float)value
{
    [_cursor.table setFloat:value inColumnWithIndex:_columnId atRowIndex:_cursor.ndx];
}

-(double)getDouble
{
    return [_cursor.table doubleInColumnWithIndex:_columnId atRowIndex:_cursor.ndx];
}

-(void)setDouble:(double)value
{
    [_cursor.table setDouble:value inColumnWithIndex:_columnId atRowIndex:_cursor.ndx];
}

-(NSString *)getString
{
    return [_cursor.table stringInColumnWithIndex:_columnId atRowIndex:_cursor.ndx];
}

-(void)setString:(NSString *)value
{
    [_cursor.table setString:value inColumnWithIndex:_columnId atRowIndex:_cursor.ndx];
}

-(TightdbBinary *)getBinary
{
    return [_cursor.table binaryInColumnWithIndex:_columnId atRowIndex:_cursor.ndx];
}

-(void)setBinary:(TightdbBinary *)value
{
    [_cursor.table setBinary:value inColumnWithIndex:_columnId atRowIndex:_cursor.ndx];
}
// FIXME: should it be setBinaryWithBuffer / setBinaryWithBinary ?
// -(BOOL)setBinary:(const char *)data size:(size_t)size
// {
//    return [_cursor.table setBinary:_columnId ndx:_cursor.ndx data:data size:size error:error];
// }

-(time_t)getDate
{
    return [_cursor.table dateInColumnWithIndex:_columnId atRowIndex:_cursor.ndx];
}

-(void)setDate:(time_t)value
{
    [_cursor.table setDate:value inColumnWithIndex:_columnId atRowIndex:_cursor.ndx];
}

-(id)getSubtable:(Class)obj
{
    return [_cursor.table tableInColumnWithIndex:_columnId atRowIndex:_cursor.ndx asTableClass:obj];
}

-(void)setSubtable:(TightdbTable *)value
{
    [_cursor.table setTable:value inColumnWithIndex:_columnId atRowIndex:_cursor.ndx];
}

-(TightdbMixed *)getMixed
{
    return [_cursor.table mixedInColumnWithIndex:_columnId atRowIndex:_cursor.ndx];
}

-(void)setMixed:(TightdbMixed *)value
{
    [_cursor.table setMixed:value inColumnWithIndex:_columnId atRowIndex:_cursor.ndx];
}

@end<|MERGE_RESOLUTION|>--- conflicted
+++ resolved
@@ -50,89 +50,86 @@
     _table = nil;
 }
 
-<<<<<<< HEAD
 -(id)objectAtIndexedSubscript:(NSUInteger)colNdx
 {
-    TightdbType columnType = [_table getColumnType:colNdx];
+    TightdbType columnType = [_table columnTypeOfColumn:colNdx];
     switch (columnType) {
         case tightdb_Bool:
-            return [NSNumber numberWithBool:[_table getBoolInColumn:colNdx atRow:_ndx]];
+            return [NSNumber numberWithBool:[_table boolInColumnWithIndex:colNdx atRowIndex:_ndx]];
         case tightdb_Int:
-            return [NSNumber numberWithLongLong:[_table getIntInColumn:colNdx atRow:_ndx]];
+            return [NSNumber numberWithLongLong:[_table intInColumnWithIndex:colNdx atRowIndex:_ndx]];
         case tightdb_Float:
-            return [NSNumber numberWithFloat:[_table getFloatInColumn:colNdx atRow:_ndx]];
+            return [NSNumber numberWithFloat:[_table floatInColumnWithIndex:colNdx atRowIndex:_ndx]];
         case tightdb_Double:
-            return [NSNumber numberWithLongLong:[_table getDoubleInColumn:colNdx atRow:_ndx]];
+            return [NSNumber numberWithLongLong:[_table doubleInColumnWithIndex:colNdx atRowIndex:_ndx]];
         case tightdb_String:
-            return [_table getStringInColumn:colNdx atRow:_ndx];
+            return [_table stringInColumnWithIndex:colNdx atRowIndex:_ndx];
         case tightdb_Date:
-            return [NSDate dateWithTimeIntervalSince1970:[_table getDateInColumn:colNdx atRow:_ndx]];
+            return [NSDate dateWithTimeIntervalSince1970:[_table dateInColumnWithIndex:colNdx atRowIndex:_ndx]];
         case tightdb_Binary:
-            return [_table getBinaryInColumn:colNdx atRow:_ndx];
+            return [_table binaryInColumnWithIndex:colNdx atRowIndex:_ndx];
         case tightdb_Table:
-            return [_table getTableInColumn:colNdx atRow:_ndx];
+            return [_table tableInColumnWithIndex:colNdx atRowIndex:_ndx];
         case tightdb_Mixed:
-            return [_table getMixedInColumn:colNdx atRow:_ndx];
+            return [_table mixedInColumnWithIndex:colNdx atRowIndex:_ndx];
     }
 }
 
 - (id)objectForKeyedSubscript:(id <NSCopying>)key
 {
-    NSUInteger colNdx = [_table getColumnIndex:(NSString*)key];
+    NSUInteger colNdx = [_table indexOfColumnWithName:(NSString *)key];
     return [self objectAtIndexedSubscript:colNdx];
 }
 
 -(void)setObject:(id)obj atIndexedSubscript:(NSUInteger)colNdx
 {
-    TightdbType columnType = [_table getColumnType:colNdx];
-
+    TightdbType columnType = [_table columnTypeOfColumn:colNdx];
+    
     // TODO: Verify obj type
-
+    
     switch (columnType) {
         case tightdb_Bool:
-            [_table setBool:[obj boolValue] inColumn:colNdx atRow:_ndx];
+            [_table setBool:[obj boolValue] inColumnWithIndex:colNdx atRowIndex:_ndx];
             break;
         case tightdb_Int:
-            [_table setInt:[obj longLongValue] inColumn:colNdx atRow:_ndx];
+            [_table setInt:[obj longLongValue] inColumnWithIndex:colNdx atRowIndex:_ndx];
             break;
         case tightdb_Float:
-            [_table setFloat:[obj floatValue] inColumn:colNdx atRow:_ndx];
+            [_table setFloat:[obj floatValue] inColumnWithIndex:colNdx atRowIndex:_ndx];
             break;
         case tightdb_Double:
-            [_table setDouble:[obj doubleValue] inColumn:colNdx atRow:_ndx];
+            [_table setDouble:[obj doubleValue] inColumnWithIndex:colNdx atRowIndex:_ndx];
             break;
         case tightdb_String:
             if (![obj isKindOfClass:[NSString class]])
                 [NSException raise:@"TypeException" format:@"Inserting non-string obj into string column"];
-            [_table setString:(NSString*)obj inColumn:colNdx atRow:_ndx];
+            [_table setString:(NSString*)obj inColumnWithIndex:colNdx atRowIndex:_ndx];
             break;
         case tightdb_Date:
             if ([obj isKindOfClass:[NSDate class]])
                 [NSException raise:@"TypeException" format:@"Inserting non-date obj into date column"];
-            [_table setDate:time_t([obj timeIntervalSince1970]) inColumn:colNdx atRow:_ndx];
+            [_table setDate:time_t([obj timeIntervalSince1970]) inColumnWithIndex:colNdx atRowIndex:_ndx];
             break;
         case tightdb_Binary:
-            [_table setBinary:(TightdbBinary *)obj inColumn:colNdx atRow:_ndx];
+            [_table setBinary:(TightdbBinary *)obj inColumnWithIndex:colNdx atRowIndex:_ndx];
             break;
         case tightdb_Table:
-            [_table setTable:(TightdbTable *)obj inColumn:colNdx atRow:_ndx];
+            [_table setTable:(TightdbTable *)obj inColumnWithIndex:colNdx atRowIndex:_ndx];
             break;
         case tightdb_Mixed:
-            [_table setMixed:(TightdbMixed *)obj inColumn:colNdx atRow:_ndx];
+            [_table setMixed:(TightdbMixed *)obj inColumnWithIndex:colNdx atRowIndex:_ndx];
             break;
     }
 }
 
 -(void)setObject:(id)obj forKeyedSubscript:(id <NSCopying>)key
 {
-    NSUInteger colNdx = [_table getColumnIndex:(NSString*)key];
+    NSUInteger colNdx = [_table indexOfColumnWithName:(NSString*)key];
     [self setObject:obj atIndexedSubscript:colNdx];
 }
 
--(int64_t)getIntInColumn:(NSUInteger)colNdx
-=======
+
 -(int64_t)intInColumnWithIndex:(NSUInteger)colNdx
->>>>>>> f382ec37
 {
     return [_table intInColumnWithIndex:colNdx atRowIndex:_ndx];
 }
